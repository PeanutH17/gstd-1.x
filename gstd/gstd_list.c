/*
 * Gstreamer Daemon - Gst Launch under steroids
 * Copyright (C) 2015 RidgeRun Engineering <support@ridgerun.com>
 *
 * This file is part of Gstd.
 *
 * Gstd is free software: you can redistribute it and/or modify
 * it under the terms of the GNU Lesser General Public License as published by
 * the Free Software Foundation, either version 3 of the License, or
 * (at your option) any later version.
 *
 * Gstd is distributed in the hope that it will be useful,
 * but WITHOUT ANY WARRANTY; without even the implied warranty of
 * MERCHANTABILITY or FITNESS FOR A PARTICULAR PURPOSE.  See the
 * GNU Lesser General Public License for more details.
 *
 * You should have received a copy of the GNU Lesser General Public License
 * along with Gstd.  If not, see <http://www.gnu.org/licenses/>.
 */

#ifdef HAVE_CONFIG_H
#include "config.h"
#endif

#include <gobject/gvaluecollector.h>
#include <gst/gst.h>
#include <string.h>

#include "gstd_list.h"
#include "gstd_object.h"

enum
{
  PROP_COUNT = 1,
  PROP_NODE_TYPE,
  PROP_FLAGS,
  N_PROPERTIES                  // NOT A PROPERTY
};

#define GSTD_LIST_DEFAULT_COUNT 0
#define GSTD_LIST_DEFAULT_NODE_TYPE G_TYPE_NONE
#define GSTD_LIST_DEFAULT_FLAGS GSTD_PARAM_READ | GSTD_PARAM_CREATE | GSTD_PARAM_DELETE

/* Gstd List debugging category */
GST_DEBUG_CATEGORY_STATIC (gstd_list_debug);
#define GST_CAT_DEFAULT gstd_list_debug

#define GSTD_DEBUG_DEFAULT_LEVEL GST_LEVEL_INFO

/* VTable */
static gint gstd_list_find_node (gconstpointer, gconstpointer);
static GstdReturnCode
gstd_list_create (GstdObject * object, const gchar * name,
    const gchar * description);
static GstdReturnCode
gstd_list_delete (GstdObject * object, const gchar * name);
static GstdReturnCode gstd_list_to_string (GstdObject *, gchar **);

G_DEFINE_TYPE (GstdList, gstd_list, GSTD_TYPE_OBJECT);

/* VTable */
static void gstd_list_get_property (GObject *, guint, GValue *, GParamSpec *);
static void
gstd_list_set_property (GObject *, guint, const GValue *, GParamSpec *);
static void gstd_list_dispose (GObject *);

static void
gstd_list_class_init (GstdListClass * klass)
{
  GObjectClass *object_class = G_OBJECT_CLASS (klass);
  GstdObjectClass *gstd_object_class = GSTD_OBJECT_CLASS (klass);
  GParamSpec *properties[N_PROPERTIES] = { NULL, };
  guint debug_color;

  object_class->set_property = gstd_list_set_property;
  object_class->get_property = gstd_list_get_property;
  object_class->dispose = gstd_list_dispose;

  properties[PROP_COUNT] =
      g_param_spec_uint ("count",
      "Count",
      "The amount of nodes in the list",
      0, G_MAXINT, GSTD_LIST_DEFAULT_COUNT, G_PARAM_READABLE | GSTD_PARAM_READ);

  properties[PROP_NODE_TYPE] =
      g_param_spec_gtype ("node-type",
      "Node type",
      "The type of the node that the list holds",
      GSTD_LIST_DEFAULT_NODE_TYPE,
      G_PARAM_CONSTRUCT_ONLY | G_PARAM_READWRITE | GSTD_PARAM_READ);

  properties[PROP_FLAGS] =
      g_param_spec_flags ("flags",
      "Flags",
      "The resource access flags",
      GSTD_TYPE_PARAM_FLAGS, GSTD_LIST_DEFAULT_FLAGS,
      //                      G_PARAM_CONSTRUCT_ONLY |
      G_PARAM_READWRITE | GSTD_PARAM_READ);

  g_object_class_install_properties (object_class, N_PROPERTIES, properties);

  gstd_object_class->create = gstd_list_create;
  gstd_object_class->delete = gstd_list_delete;
  gstd_object_class->to_string = gstd_list_to_string;

  /* Initialize debug category with nice colors */
  debug_color = GST_DEBUG_FG_BLACK | GST_DEBUG_BOLD | GST_DEBUG_BG_WHITE;
  GST_DEBUG_CATEGORY_INIT (gstd_list_debug, "gstdlist", debug_color,
      "Gstd List category");
}

static void
gstd_list_init (GstdList * self)
{
  GST_INFO_OBJECT (self, "Initializing list");
  self->list = NULL;
  self->count = GSTD_LIST_DEFAULT_COUNT;
  self->node_type = GSTD_LIST_DEFAULT_NODE_TYPE;
}

static void
gstd_list_dispose (GObject * object)
{
  GstdList *self = GSTD_LIST (object);

  GST_INFO_OBJECT (self, "Disposing %s list", GSTD_OBJECT_NAME (self));

  if (self->list) {
    g_list_free_full (self->list, g_object_unref);
    self->list = NULL;
  }

  G_OBJECT_CLASS (gstd_list_parent_class)->dispose (object);
}

static void
gstd_list_get_property (GObject * object,
    guint property_id, GValue * value, GParamSpec * pspec)
{
  GstdList *self = GSTD_LIST (object);

  gstd_object_set_code (GSTD_OBJECT (self), GSTD_EOK);

  switch (property_id) {
    case PROP_COUNT:
      GST_DEBUG_OBJECT (self, "Returning count of %u", self->count);
      g_value_set_uint (value, self->count);
      break;
    case PROP_NODE_TYPE:
      GST_DEBUG_OBJECT (self, "Returning type %s",
          g_type_name (self->node_type));
      g_value_set_gtype (value, self->node_type);
      break;
    case PROP_FLAGS:
      GST_DEBUG_OBJECT (self, "Returning flags %u", self->flags);
      g_value_set_flags (value, self->flags);
      break;
    default:
      /* We don't have any other property... */
      G_OBJECT_WARN_INVALID_PROPERTY_ID (object, property_id, pspec);
      gstd_object_set_code (GSTD_OBJECT (self), GSTD_NO_RESOURCE);
      break;
  }
}

static void
gstd_list_set_property (GObject * object,
    guint property_id, const GValue * value, GParamSpec * pspec)
{
  GstdList *self = GSTD_LIST (object);

  gstd_object_set_code (GSTD_OBJECT (self), GSTD_EOK);

  switch (property_id) {
    case PROP_NODE_TYPE:
      GST_DEBUG_OBJECT (self, "Setting node type to %s",
          g_type_name (self->node_type));
      self->node_type = g_value_get_gtype (value);
      break;
    case PROP_FLAGS:
      GST_DEBUG_OBJECT (self, "Setting node type to %u", self->flags);
      self->flags = g_value_get_flags (value);
      break;
    default:
      /* We don't have any other property... */
      G_OBJECT_WARN_INVALID_PROPERTY_ID (object, property_id, pspec);
      gstd_object_set_code (GSTD_OBJECT (self), GSTD_NO_RESOURCE);
      break;
  }
}

static gint
gstd_list_find_node (gconstpointer _obj, gconstpointer _name)
{
  GstdObject *obj = GSTD_OBJECT (_obj);
  gchar *name = (gchar *) _name;

  GST_LOG ("Comparing %s vs %s", GSTD_OBJECT_NAME (obj), name);

  return strcmp (GSTD_OBJECT_NAME (obj), name);
}

static GstdReturnCode
gstd_list_create (GstdObject * object, const gchar * name,
    const gchar * description)
{
  GstdList *self;
  GstdObject *out;
<<<<<<< HEAD
  GList *found;
  GstdReturnCode ret = GSTD_EOK;
=======
>>>>>>> cbdbb782

  g_return_val_if_fail (GSTD_IS_OBJECT (object), GSTD_NULL_ARGUMENT);
  g_return_val_if_fail (name, GSTD_NULL_ARGUMENT);
  g_return_val_if_fail (description, GSTD_NULL_ARGUMENT);

  self = GSTD_LIST (object);

  g_return_val_if_fail (object->creator, GSTD_MISSING_INITIALIZATION);
  gstd_icreator_create (object->creator, name, description, &out);
<<<<<<< HEAD
  ret = GSTD_OBJECT_CODE (out);
  if (ret)
    goto error;

  self->count++;

  self->list = g_list_append (self->list, out);
  self->count = g_list_length (self->list);
  GST_INFO_OBJECT (self, "Appended %s to %s list", GSTD_OBJECT_NAME (out),
      GSTD_OBJECT_NAME (self));

  return ret;

exists:
  {
    GST_ERROR_OBJECT (object, "The resource \"%s\" already exists in \"%s\"",
        name, GSTD_OBJECT_NAME (self));
    ret = GSTD_EXISTING_RESOURCE;
    return ret;

=======

  if (!gstd_list_append_child (self, out)) {
    g_object_unref (out);
    return GSTD_EXISTING_RESOURCE;
>>>>>>> cbdbb782
  }

error:
  {
    g_object_unref (out);
    GST_ERROR_OBJECT (object, "Could not create the resourse  \"%s\" on \"%s\"",
        name, GSTD_OBJECT_NAME (self));
    return ret;
  }
}


static GstdReturnCode
gstd_list_delete (GstdObject * object, const gchar * node)
{
  GstdList *self;
  GstdObject *todelete;
  GList *found;

  g_return_val_if_fail (GSTD_IS_OBJECT (object), GSTD_NULL_ARGUMENT);
  g_return_val_if_fail (node, GSTD_NULL_ARGUMENT);

  self = GSTD_LIST (object);

  g_return_val_if_fail (object->deleter, GSTD_MISSING_INITIALIZATION);

  /* Test if the resource to delete exists */
  found = g_list_find_custom (self->list, node, gstd_list_find_node);

  if (!found)
    goto unexisting;

  todelete = GSTD_OBJECT (found->data);

  GST_INFO_OBJECT (self, "Deleting %s from %s list", GSTD_OBJECT_NAME (self),
      GSTD_OBJECT_NAME (self));

  gstd_ideleter_delete (object->deleter, todelete);
  self->count--;

  self->list = g_list_delete_link (self->list, found);

  return GSTD_EOK;

unexisting:
  {
    GST_ERROR_OBJECT (object, "The resource \"%s\" doesn't exists in \"%s\"",
        node, GSTD_OBJECT_NAME (self));
    return GSTD_EXISTING_RESOURCE;
  }
}

static GstdReturnCode
gstd_list_to_string (GstdObject * object, gchar ** outstring)
{
  GstdList *self = GSTD_LIST (object);
  gchar *props;
  gchar *acc;
  gchar *node;
  GList *list;
  gchar *separator;

  g_return_val_if_fail (GSTD_IS_OBJECT (object), GSTD_NULL_ARGUMENT);
  g_warn_if_fail (!*outstring);

  /* Lets leverage the parent's class implementation */
  GSTD_OBJECT_CLASS (gstd_list_parent_class)->to_string (GSTD_OBJECT (object),
      &props);
  // A little hack to remove the last bracket
  props[strlen (props) - 2] = '\0';

  list = self->list;
  acc = g_strdup ("");
  while (list) {
    separator = list->next ? "," : "";
    node =
        g_strdup_printf ("%s{\n    \"name\" : \"%s\"\n  }%s", acc,
        GSTD_OBJECT_NAME (list->data), separator);
    g_free (acc);
    acc = node;
    list = list->next;
  }

  *outstring = g_strdup_printf ("%s,\n  \"nodes\" : [%s]\n}", props, acc);
  g_free (props);
  g_free (acc);

  return GSTD_EOK;
}

GstdObject *
gstd_list_find_child (GstdList *self, const gchar * name)
{
    GList * result;
    GstdObject * child;

    g_return_val_if_fail (self, NULL);
    g_return_val_if_fail (name, NULL);

    result = g_list_find_custom (self->list, name, gstd_list_find_node);


    if (result) {
	child = GSTD_OBJECT(result->data);
    } else {
	child = NULL;
    }

    return child;
}

gboolean
gstd_list_append_child (GstdList * self, GstdObject * child)
{
  GList * found;
  
  g_return_val_if_fail (self, GSTD_NULL_ARGUMENT);
  g_return_val_if_fail (child, GSTD_NULL_ARGUMENT);

  /* Test if the resource to create already exists */
  found = g_list_find_custom (self->list, GSTD_OBJECT_NAME(child), gstd_list_find_node);
  if (found)
    goto exists;

  self->list = g_list_append (self->list, child);
  self->count = g_list_length (self->list);
  GST_INFO_OBJECT (self, "Appended %s to %s list", GSTD_OBJECT_NAME (child),
      GSTD_OBJECT_NAME (self));

  return TRUE;

exists:
  {
    GST_ERROR_OBJECT (self, "The resource \"%s\" already exists in \"%s\"",
        GSTD_OBJECT_NAME(child), GSTD_OBJECT_NAME (self));
    return FALSE;
  }
}<|MERGE_RESOLUTION|>--- conflicted
+++ resolved
@@ -206,11 +206,6 @@
 {
   GstdList *self;
   GstdObject *out;
-<<<<<<< HEAD
-  GList *found;
-  GstdReturnCode ret = GSTD_EOK;
-=======
->>>>>>> cbdbb782
 
   g_return_val_if_fail (GSTD_IS_OBJECT (object), GSTD_NULL_ARGUMENT);
   g_return_val_if_fail (name, GSTD_NULL_ARGUMENT);
@@ -220,42 +215,13 @@
 
   g_return_val_if_fail (object->creator, GSTD_MISSING_INITIALIZATION);
   gstd_icreator_create (object->creator, name, description, &out);
-<<<<<<< HEAD
-  ret = GSTD_OBJECT_CODE (out);
-  if (ret)
-    goto error;
-
-  self->count++;
-
-  self->list = g_list_append (self->list, out);
-  self->count = g_list_length (self->list);
-  GST_INFO_OBJECT (self, "Appended %s to %s list", GSTD_OBJECT_NAME (out),
-      GSTD_OBJECT_NAME (self));
-
-  return ret;
-
-exists:
-  {
-    GST_ERROR_OBJECT (object, "The resource \"%s\" already exists in \"%s\"",
-        name, GSTD_OBJECT_NAME (self));
-    ret = GSTD_EXISTING_RESOURCE;
-    return ret;
-
-=======
 
   if (!gstd_list_append_child (self, out)) {
     g_object_unref (out);
     return GSTD_EXISTING_RESOURCE;
->>>>>>> cbdbb782
-  }
-
-error:
-  {
-    g_object_unref (out);
-    GST_ERROR_OBJECT (object, "Could not create the resourse  \"%s\" on \"%s\"",
-        name, GSTD_OBJECT_NAME (self));
-    return ret;
-  }
+  }
+
+  return GSTD_EOK;
 }
 
 

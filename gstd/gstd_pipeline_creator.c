--- conflicted
+++ resolved
@@ -82,27 +82,21 @@
   GstdPipeline *pipeline;
   *out = NULL;
 
-<<<<<<< HEAD
-  g_return_if_fail (iface);
+  g_return_val_if_fail (iface, GSTD_NULL_ARGUMENT);
 
   if (NULL == name) {
     GST_ERROR_OBJECT (iface, "Pipeline name not provided");
-    return;
+    return GSTD_MISSING_NAME;
   }
 
   if (NULL == description) {
     GST_ERROR_OBJECT (iface, "Pipeline description not provided");
-    return;
+    return GSTD_MISSING_ARGUMENT;
   }
-=======
-  g_return_val_if_fail (iface, GSTD_NULL_ARGUMENT);
-  g_return_val_if_fail (name, GSTD_NULL_ARGUMENT);
-  g_return_val_if_fail (description, GSTD_NULL_ARGUMENT);
->>>>>>> 9700e7b9
 
   pipeline = g_object_new (GSTD_TYPE_PIPELINE, "name", name, "description",
       description, NULL);
   *out = GSTD_OBJECT(pipeline);
 
-  return gstd_pipeline_build(G_OBJECT(pipeline));
+  return gstd_pipeline_build(pipeline);
 }
/*
 * Gstreamer Daemon - Gst Launch under steroids
 * Copyright (C) 2015 RidgeRun Engineering <support@ridgerun.com>
 *
 * This file is part of Gstd.
 *
 * Gstd is free software: you can redistribute it and/or modify
 * it under the terms of the GNU Lesser General Public License as published by
 * the Free Software Foundation, either version 3 of the License, or
 * (at your option) any later version.
 *
 * Gstd is distributed in the hope that it will be useful,
 * but WITHOUT ANY WARRANTY; without even the implied warranty of
 * MERCHANTABILITY or FITNESS FOR A PARTICULAR PURPOSE.  See the
 * GNU Lesser General Public License for more details.
 *
 * You should have received a copy of the GNU Lesser General Public License
 * along with Gstd.  If not, see <http://www.gnu.org/licenses/>.
 */

#ifdef HAVE_CONFIG_H
#include "config.h"
#endif

#include <string.h>
#include <stdarg.h>
#include <gst/gst.h>
#include <gobject/gvaluecollector.h>
#include <json-glib/json-glib.h>

#include "gstd_object.h"
#include "gstd_no_creator.h"
#include "gstd_no_reader.h"
#include "gstd_no_deleter.h"

#include "gstd_json_builder.h"

enum
{
  PROP_NAME = 1,
  N_PROPERTIES                  // NOT A PROPERTY
};

/* Gstd Object debugging category */
GST_DEBUG_CATEGORY_STATIC (gstd_object_debug);
#define GST_CAT_DEFAULT gstd_object_debug

#define GSTD_DEBUG_DEFAULT_LEVEL GST_LEVEL_INFO

G_DEFINE_TYPE (GstdObject, gstd_object, G_TYPE_OBJECT);

/* VTable */
static void
gstd_object_set_property (GObject *, guint, const GValue *, GParamSpec *);
static void gstd_object_get_property (GObject *, guint, GValue *, GParamSpec *);
static void gstd_object_dispose (GObject *);
static GstdReturnCode
gstd_object_create_default (GstdObject * object, const gchar * name,
    const gchar * description);
static GstdReturnCode
gstd_object_read_default (GstdObject *, const gchar *, GstdObject **);
static GstdReturnCode
gstd_object_update_default (GstdObject *, const gchar *, va_list);
static GstdReturnCode
gstd_object_delete_default (GstdObject * object, const gchar * name);
static GstdReturnCode
gstd_object_to_string_default (GstdObject * object, gchar ** outstring);
void gstd_object_finalize( GObject *object);

GType
gstd_object_flags_get_type (void)
{
  static GType param_flags_type = 0;
  static const GFlagsValue flags_types[] = {
    {GSTD_PARAM_CREATE, "CREATE", "create"},
    {GSTD_PARAM_READ, "READ", "read"},
    {GSTD_PARAM_UPDATE, "UPDATE", "update"},
    {GSTD_PARAM_DELETE, "DELETE", "delete"},
    {0, NULL, NULL}
  };
  if (!param_flags_type) {
    param_flags_type = g_flags_register_static ("GstdParamFlags", flags_types);
  }
  return param_flags_type;
}

static void
gstd_object_class_init (GstdObjectClass * klass)
{
  GObjectClass *object_class = G_OBJECT_CLASS (klass);
  GParamSpec *properties[N_PROPERTIES] = { NULL, };
  guint debug_color;

  object_class->set_property = gstd_object_set_property;
  object_class->get_property = gstd_object_get_property;
  object_class->dispose = gstd_object_dispose;
  object_class->finalize = gstd_object_finalize;

  properties[PROP_NAME] =
      g_param_spec_string ("name",
      "Name",
      "The name of the current Gstd session",
      GSTD_OBJECT_DEFAULT_NAME,
      G_PARAM_CONSTRUCT_ONLY |
      G_PARAM_STATIC_STRINGS | G_PARAM_READWRITE | GSTD_PARAM_READ);

  g_object_class_install_properties (object_class, N_PROPERTIES, properties);

  klass->create = gstd_object_create_default;
  klass->read = gstd_object_read_default;
  klass->update = gstd_object_update_default;
  klass->delete = gstd_object_delete_default;
  klass->to_string = gstd_object_to_string_default;

  /* Initialize debug category with nice colors */
  debug_color = GST_DEBUG_FG_BLACK | GST_DEBUG_BOLD | GST_DEBUG_BG_WHITE;
  GST_DEBUG_CATEGORY_INIT (gstd_object_debug, "gstdobject", debug_color,
      "Gstd Object category");
}

static void
gstd_object_init (GstdObject * self)
{
  GST_DEBUG_OBJECT (self, "Initializing gstd object");

  self->name = g_strdup (GSTD_OBJECT_DEFAULT_NAME);
  self->code = GSTD_EOK;
  self->creator = g_object_new (GSTD_TYPE_NO_CREATOR, NULL);
  self->reader = g_object_new (GSTD_TYPE_NO_READER, NULL);
  self->deleter = g_object_new (GSTD_TYPE_NO_DELETER, NULL);
  self->formatter = g_object_new (GSTD_TYPE_JSON_BUILDER, NULL);
  g_mutex_init (&self->codelock);
}

void gstd_object_finalize( GObject *object)
{
  GstdObject *self = GSTD_OBJECT(object);
  GST_DEBUG_OBJECT (self, "finalize");

  /* Free formatter */
  g_object_unref (self->formatter);

  G_OBJECT_CLASS (gstd_object_parent_class)->finalize (object);
}

static void
gstd_object_get_property (GObject * object,
    guint property_id, GValue * value, GParamSpec * pspec)
{
  GstdObject *self = GSTD_OBJECT (object);

  switch (property_id) {
    case PROP_NAME:
      GST_DEBUG_OBJECT (self, "Returning object name \"%s\"", self->name);
      g_value_set_string (value, self->name);
      break;
    default:
      /* We don't have any other property... */
      G_OBJECT_WARN_INVALID_PROPERTY_ID (object, property_id, pspec);
      gstd_object_set_code (GSTD_OBJECT (self), GSTD_NO_RESOURCE);
      return;
  }

  gstd_object_set_code (GSTD_OBJECT (self), GSTD_EOK);
}

static void
gstd_object_set_property (GObject * object,
    guint property_id, const GValue * value, GParamSpec * pspec)
{
  GstdObject *self = GSTD_OBJECT (object);

  switch (property_id) {
    case PROP_NAME:
      if (self->name)
        g_free (self->name);

      self->name = g_value_dup_string (value);
      GST_INFO_OBJECT (self, "Changed object name to %s", self->name);
      break;
    default:
      /* We don't have any other property... */
      G_OBJECT_WARN_INVALID_PROPERTY_ID (object, property_id, pspec);
      gstd_object_set_code (GSTD_OBJECT (self), GSTD_NO_RESOURCE);
      return;
  }

  gstd_object_set_code (GSTD_OBJECT (self), GSTD_EOK);
}

static void
gstd_object_dispose (GObject * object)
{
  GstdObject *self = GSTD_OBJECT (object);

  GST_DEBUG_OBJECT (object, "Deinitializing %s object",
      GSTD_OBJECT_NAME (self));

  if (self->name) {
    g_free (self->name);
    self->name = NULL;
  }

  g_object_unref (self->creator);
  g_object_unref (self->deleter);

  G_OBJECT_CLASS (gstd_object_parent_class)->dispose (object);
}



static GstdReturnCode
gstd_object_create_default (GstdObject * object, const gchar * name,
    const gchar * description)
{
  GstdObject *out;

  g_return_val_if_fail (GSTD_IS_OBJECT (object), GSTD_NULL_ARGUMENT);
  g_return_val_if_fail (name, GSTD_NULL_ARGUMENT);
  g_return_val_if_fail (description, GSTD_NULL_ARGUMENT);

  g_return_val_if_fail (object->creator, GSTD_MISSING_INITIALIZATION);

  gstd_icreator_create (object->creator, name, description, &out);

  g_object_unref (out);

  return GSTD_EOK;
}

static GstdReturnCode
gstd_object_read_default (GstdObject * self, const gchar * name, GstdObject ** resource)
{
<<<<<<< HEAD
  GParamSpec *pspec;
  const gchar *name;
  GstdReturnCode ret;
  GValue value = G_VALUE_INIT;
  gchar *error = NULL;

  g_return_val_if_fail (GSTD_IS_OBJECT (self), GSTD_NULL_ARGUMENT);
  g_return_val_if_fail (property, GSTD_NULL_ARGUMENT);

  name = property;
  ret = GSTD_EOK;

  while (name) {
    pspec = g_object_class_find_property (G_OBJECT_GET_CLASS (self), name);
    if (!pspec) {
      GST_ERROR_OBJECT (self, "The property %s is not a property in %s",
          name, GSTD_OBJECT_NAME (self));
      ret |= GSTD_NO_CREATE;
      break;
    }

    if (!GSTD_PARAM_IS_READ (pspec->flags)) {
      GST_ERROR_OBJECT (self, "The property %s is not readable", name);
      ret |= GSTD_NO_READ;
      break;
    }

    if (!(G_TYPE_IS_DERIVED (pspec->value_type))) {
      GST_ERROR_OBJECT (self, "The property %s is not readable", name);
      ret |= GSTD_NO_READ;
      break;
    }

    g_value_init (&value, G_PARAM_SPEC_VALUE_TYPE (pspec));
    g_object_get_property (G_OBJECT (self), name, &value);

    G_VALUE_LCOPY (&value, va, 0, &error);

    if (error) {
      GST_ERROR_OBJECT (self, "%s", error);
      g_free (error);
      ret |= GSTD_NO_CREATE;
    } else {
      GST_INFO_OBJECT (self, "Read object %s from %s", property,
          GSTD_OBJECT_NAME (self));
    }
=======
  g_return_val_if_fail (GSTD_IS_OBJECT(self), GSTD_NULL_ARGUMENT);
  g_return_val_if_fail (name, GSTD_NULL_ARGUMENT);
  g_return_val_if_fail (resource, GSTD_NULL_ARGUMENT);
>>>>>>> cbdbb782

  g_return_val_if_fail (self->reader, GSTD_MISSING_INITIALIZATION);

  return gstd_ireader_read (self->reader, self, name, resource);
}

static GstdReturnCode
gstd_object_update_default (GstdObject * self, const gchar * property,
    va_list va)
{
  GParamSpec *pspec;
  const gchar *name;
  GstdReturnCode ret;
  GValue value = G_VALUE_INIT;
  gchar *error = NULL;

  g_return_val_if_fail (GSTD_IS_OBJECT (self), GSTD_NULL_ARGUMENT);
  g_return_val_if_fail (property, GSTD_NULL_ARGUMENT);

  name = property;
  ret = GSTD_EOK;

  while (name) {
    pspec = g_object_class_find_property (G_OBJECT_GET_CLASS (self), name);
    if (!pspec) {
      GST_ERROR_OBJECT (self, "The property %s is not a property in %s",
          name, GSTD_OBJECT_NAME (self));
      ret |= GSTD_NO_UPDATE;
      break;
    }

    if (pspec->flags & G_PARAM_WRITABLE & !G_PARAM_CONSTRUCT_ONLY) {
      GST_ERROR_OBJECT (self, "The property %s is not writable", name);
      ret |= GSTD_NO_UPDATE;
      break;
    }

    g_value_init (&value, G_PARAM_SPEC_VALUE_TYPE (pspec));
    G_VALUE_COLLECT (&value, va, 0, &error);
    if (error) {
      GST_ERROR_OBJECT (self, "%s", error);
      g_free (error);
      ret |= GSTD_NO_CREATE;
    } else {
      g_object_set_property (G_OBJECT (self), name, &value);
      GST_INFO_OBJECT (self, "Wrote object %s from %s", property,
          GSTD_OBJECT_NAME (self));
    }

    g_value_unset (&value);
    name = va_arg (va, const gchar *);
  }

  return ret;
}


static GstdReturnCode
gstd_object_delete_default (GstdObject * object, const gchar * name)
{
  g_return_val_if_fail (GSTD_IS_OBJECT (object), GSTD_NULL_ARGUMENT);
  g_return_val_if_fail (name, GSTD_NULL_ARGUMENT);

  g_return_val_if_fail (object->deleter, GSTD_MISSING_INITIALIZATION);

  gstd_ideleter_delete (object->deleter, NULL);

  return GSTD_EOK;
}


static GstdReturnCode
gstd_object_to_string_default (GstdObject * self, gchar ** outstring)
{
  GParamSpec **properties;
  GValue value = G_VALUE_INIT;
  GValue bool_value = G_VALUE_INIT;
  GValue flags = G_VALUE_INIT;
  gchar *sflags;
  guint n, i;
  const gchar *typename;
  
  gstd_iformatter_begin_object (self->formatter);
  gstd_iformatter_set_member_name (self->formatter,"properties");
  gstd_iformatter_begin_array (self->formatter);
  
  properties = g_object_class_list_properties(G_OBJECT_GET_CLASS(self), &n);
  for (i=0; i<n; i++) {
    /* Describe each parameter using a structure */
    gstd_iformatter_begin_object (self->formatter);

    gstd_iformatter_set_member_name (self->formatter,"name");

    gstd_iformatter_set_string_value (self->formatter, properties[i]->name);

    typename = g_type_name(properties[i]->value_type);

    g_value_init (&value, properties[i]->value_type);
    g_object_get_property(G_OBJECT(self), properties[i]->name, &value);

    gstd_iformatter_set_member_name (self->formatter,"value");
    gstd_iformatter_set_value (self->formatter, &value);

    gstd_iformatter_set_member_name (self->formatter, "param_spec");
    /* Describe the parameter specs using a structure */
    gstd_iformatter_begin_object (self->formatter);

    g_value_unset(&value);

    g_value_init (&flags, GSTD_TYPE_PARAM_FLAGS);
    g_value_set_flags (&flags, properties[i]->flags);
    sflags = g_strdup_value_contents(&flags);
    g_value_unset(&flags);

    gstd_iformatter_set_member_name (self->formatter, "blurb");
    gstd_iformatter_set_string_value (self->formatter,properties[i]->_blurb);

    gstd_iformatter_set_member_name (self->formatter, "type");
    gstd_iformatter_set_string_value (self->formatter,typename);

    gstd_iformatter_set_member_name (self->formatter, "access");
    gstd_iformatter_set_string_value (self->formatter,sflags);

    gstd_iformatter_set_member_name (self->formatter, "construct");

    g_value_init (&bool_value, G_TYPE_BOOLEAN);
    g_value_set_boolean(&bool_value,GSTD_PARAM_IS_DELETE(properties[i]->flags));
    gstd_iformatter_set_value (self->formatter, &bool_value);
    g_value_unset(&bool_value);
    /* Close parameter specs structure */
    gstd_iformatter_end_object (self->formatter);

    g_free (sflags);
    /* Close parameter structure */
    gstd_iformatter_end_object (self->formatter);
  }
  g_free (properties);

  gstd_iformatter_end_array (self->formatter); 
  gstd_iformatter_end_object (self->formatter);

  gstd_iformatter_generate (self->formatter, outstring);

  return GSTD_EOK;
}

void
gstd_object_set_code (GstdObject * self, GstdReturnCode code)
{
  GST_LOG_OBJECT (self, "Setting return code to %d", code);

  g_mutex_lock (&self->codelock);
  self->code = code;
  g_mutex_unlock (&self->codelock);
}

GstdReturnCode
gstd_object_get_code (GstdObject * self)
{
  GstdReturnCode code;

  g_mutex_lock (&self->codelock);
  code = self->code;
  g_mutex_unlock (&self->codelock);

  GST_LOG_OBJECT (self, "Returning code %d", code);
  return code;
}

GstdReturnCode
gstd_object_create (GstdObject * object, const gchar * name,
    const gchar * description)
{
  g_return_val_if_fail (GSTD_IS_OBJECT (object), GSTD_NULL_ARGUMENT);
  g_return_val_if_fail (name, GSTD_NULL_ARGUMENT);
  g_return_val_if_fail (description, GSTD_NULL_ARGUMENT);

  GSTD_OBJECT_GET_CLASS (object)->create (object, name, description);

  return GSTD_EOK;
}

GstdReturnCode
gstd_object_read (GstdObject * object, const gchar * property, GstdObject ** resource)
{
  GstdReturnCode ret;

  g_return_val_if_fail (GSTD_IS_OBJECT (object), GSTD_NULL_ARGUMENT);
  g_return_val_if_fail (property, GSTD_NULL_ARGUMENT);

  ret = GSTD_OBJECT_GET_CLASS (object)->read (object, property, resource);

  return ret;
}

GstdReturnCode
gstd_object_update (GstdObject * object, const gchar * property, ...)
{
  va_list va;
  GstdReturnCode ret;

  g_return_val_if_fail (GSTD_IS_OBJECT (object), GSTD_NULL_ARGUMENT);
  g_return_val_if_fail (property, GSTD_NULL_ARGUMENT);

  va_start (va, property);
  ret = GSTD_OBJECT_GET_CLASS (object)->update (object, property, va);
  va_end (va);

  return ret;
}

GstdReturnCode
gstd_object_delete (GstdObject * object, const gchar * name)
{
  g_return_val_if_fail (GSTD_IS_OBJECT (object), GSTD_NULL_ARGUMENT);
  g_return_val_if_fail (name, GSTD_NULL_ARGUMENT);

  return GSTD_OBJECT_GET_CLASS (object)->delete (object, name);
}

GstdReturnCode
gstd_object_to_string (GstdObject * object, gchar ** outstring)
{
  g_return_val_if_fail (GSTD_IS_OBJECT (object), GSTD_NULL_ARGUMENT);
  g_warn_if_fail (!*outstring);

  return GSTD_OBJECT_GET_CLASS (object)->to_string (object, outstring);
}

void
gstd_object_set_creator (GstdObject * self, GstdICreator * creator)
{
  GstdObject *object;

  g_return_if_fail (self);

  object = GSTD_OBJECT (self);

  if (object->creator != NULL) {
    g_object_unref (object->creator);
  }

  object->creator = creator;
}

void
gstd_object_set_reader (GstdObject * self, GstdIReader * reader)
{
  GstdObject *object;

  g_return_if_fail (self);

  object = GSTD_OBJECT (self);

  if (object->reader != NULL) {
    g_object_unref (object->reader);
  }

  object->reader = reader;
}

void
gstd_object_set_deleter (GstdObject * self, GstdIDeleter * deleter)
{
  GstdObject *object;

  g_return_if_fail (self);
  g_return_if_fail (deleter);

  object = GSTD_OBJECT (self);

  if (object->deleter != NULL) {
    g_object_unref (object->deleter);
  }

  object->deleter = deleter;
}<|MERGE_RESOLUTION|>--- conflicted
+++ resolved
@@ -231,58 +231,9 @@
 static GstdReturnCode
 gstd_object_read_default (GstdObject * self, const gchar * name, GstdObject ** resource)
 {
-<<<<<<< HEAD
-  GParamSpec *pspec;
-  const gchar *name;
-  GstdReturnCode ret;
-  GValue value = G_VALUE_INIT;
-  gchar *error = NULL;
-
-  g_return_val_if_fail (GSTD_IS_OBJECT (self), GSTD_NULL_ARGUMENT);
-  g_return_val_if_fail (property, GSTD_NULL_ARGUMENT);
-
-  name = property;
-  ret = GSTD_EOK;
-
-  while (name) {
-    pspec = g_object_class_find_property (G_OBJECT_GET_CLASS (self), name);
-    if (!pspec) {
-      GST_ERROR_OBJECT (self, "The property %s is not a property in %s",
-          name, GSTD_OBJECT_NAME (self));
-      ret |= GSTD_NO_CREATE;
-      break;
-    }
-
-    if (!GSTD_PARAM_IS_READ (pspec->flags)) {
-      GST_ERROR_OBJECT (self, "The property %s is not readable", name);
-      ret |= GSTD_NO_READ;
-      break;
-    }
-
-    if (!(G_TYPE_IS_DERIVED (pspec->value_type))) {
-      GST_ERROR_OBJECT (self, "The property %s is not readable", name);
-      ret |= GSTD_NO_READ;
-      break;
-    }
-
-    g_value_init (&value, G_PARAM_SPEC_VALUE_TYPE (pspec));
-    g_object_get_property (G_OBJECT (self), name, &value);
-
-    G_VALUE_LCOPY (&value, va, 0, &error);
-
-    if (error) {
-      GST_ERROR_OBJECT (self, "%s", error);
-      g_free (error);
-      ret |= GSTD_NO_CREATE;
-    } else {
-      GST_INFO_OBJECT (self, "Read object %s from %s", property,
-          GSTD_OBJECT_NAME (self));
-    }
-=======
   g_return_val_if_fail (GSTD_IS_OBJECT(self), GSTD_NULL_ARGUMENT);
   g_return_val_if_fail (name, GSTD_NULL_ARGUMENT);
   g_return_val_if_fail (resource, GSTD_NULL_ARGUMENT);
->>>>>>> cbdbb782
 
   g_return_val_if_fail (self->reader, GSTD_MISSING_INITIALIZATION);
 

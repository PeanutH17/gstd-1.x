--- conflicted
+++ resolved
@@ -64,7 +64,7 @@
 gstd_object_delete_default (GstdObject * object, const gchar * name);
 static GstdReturnCode
 gstd_object_to_string_default (GstdObject * object, gchar ** outstring);
-void gstd_object_finalize (GObject * object);
+void gstd_object_finalize( GObject *object);
 
 GType
 gstd_object_flags_get_type (void)
@@ -130,10 +130,9 @@
   g_mutex_init (&self->codelock);
 }
 
-void
-gstd_object_finalize (GObject * object)
-{
-  GstdObject *self = GSTD_OBJECT (object);
+void gstd_object_finalize( GObject *object)
+{
+  GstdObject *self = GSTD_OBJECT(object);
   GST_DEBUG_OBJECT (self, "finalize");
 
   /* Free formatter */
@@ -359,49 +358,40 @@
   gchar *sflags;
   guint n, i;
   const gchar *typename;
-
+  
   gstd_iformatter_begin_object (self->formatter);
-  gstd_iformatter_set_member_name (self->formatter, "properties");
+  gstd_iformatter_set_member_name (self->formatter,"properties");
   gstd_iformatter_begin_array (self->formatter);
-
-  properties = g_object_class_list_properties (G_OBJECT_GET_CLASS (self), &n);
-  for (i = 0; i < n; i++) {
+  
+  properties = g_object_class_list_properties(G_OBJECT_GET_CLASS(self), &n);
+  for (i=0; i<n; i++) {
     /* Describe each parameter using a structure */
     gstd_iformatter_begin_object (self->formatter);
 
-    gstd_iformatter_set_member_name (self->formatter, "name");
+    gstd_iformatter_set_member_name (self->formatter,"name");
 
     gstd_iformatter_set_string_value (self->formatter, properties[i]->name);
 
-    typename = g_type_name (properties[i]->value_type);
+    typename = g_type_name(properties[i]->value_type);
 
     g_value_init (&value, properties[i]->value_type);
-<<<<<<< HEAD
     g_object_get_property(G_OBJECT(self), properties[i]->name, &value);
 
     gstd_iformatter_set_member_name (self->formatter,"value");
     gstd_iformatter_set_value (self->formatter, &value);
-=======
-    g_object_get_property (G_OBJECT (self), properties[i]->name, &value);
-    svalue = g_strdup_value_contents (&value);
-
-    gstd_iformatter_set_member_name (self->formatter, "value");
-    gstd_iformatter_set_member_value (self->formatter, svalue);
->>>>>>> 7808f68f
 
     gstd_iformatter_set_member_name (self->formatter, "param_spec");
     /* Describe the parameter specs using a structure */
     gstd_iformatter_begin_object (self->formatter);
 
-    g_value_unset (&value);
+    g_value_unset(&value);
 
     g_value_init (&flags, GSTD_TYPE_PARAM_FLAGS);
     g_value_set_flags (&flags, properties[i]->flags);
-    sflags = g_strdup_value_contents (&flags);
-    g_value_unset (&flags);
+    sflags = g_strdup_value_contents(&flags);
+    g_value_unset(&flags);
 
     gstd_iformatter_set_member_name (self->formatter, "blurb");
-<<<<<<< HEAD
     gstd_iformatter_set_string_value (self->formatter,properties[i]->_blurb);
 
     gstd_iformatter_set_member_name (self->formatter, "type");
@@ -416,19 +406,6 @@
     g_value_set_boolean(&bool_value,GSTD_PARAM_IS_DELETE(properties[i]->flags));
     gstd_iformatter_set_value (self->formatter, &bool_value);
     g_value_unset(&bool_value);
-=======
-    gstd_iformatter_set_member_value (self->formatter, properties[i]->_blurb);
-
-    gstd_iformatter_set_member_name (self->formatter, "type");
-    gstd_iformatter_set_member_value (self->formatter, typename);
-
-    gstd_iformatter_set_member_name (self->formatter, "access");
-    gstd_iformatter_set_member_value (self->formatter, sflags);
-
-    gstd_iformatter_set_member_name (self->formatter, "construct");
-    gstd_iformatter_set_member_value (self->formatter,
-        GSTD_PARAM_IS_DELETE (properties[i]->flags) ? "TRUE" : "FALSE");
->>>>>>> 7808f68f
     /* Close parameter specs structure */
     gstd_iformatter_end_object (self->formatter);
 
@@ -438,7 +415,7 @@
   }
   g_free (properties);
 
-  gstd_iformatter_end_array (self->formatter);
+  gstd_iformatter_end_array (self->formatter); 
   gstd_iformatter_end_object (self->formatter);
 
   gstd_iformatter_generate (self->formatter, outstring);
@@ -477,8 +454,9 @@
   g_return_val_if_fail (name, GSTD_NULL_ARGUMENT);
   g_return_val_if_fail (description, GSTD_NULL_ARGUMENT);
 
-  return GSTD_OBJECT_GET_CLASS (object)->create (object, name, description);
-
+  GSTD_OBJECT_GET_CLASS (object)->create (object, name, description);
+
+  return GSTD_EOK;
 }
 
 GstdReturnCode

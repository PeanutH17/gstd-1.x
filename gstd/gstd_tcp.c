--- conflicted
+++ resolved
@@ -432,26 +432,7 @@
     g_object_unref (new);
   }
 
-<<<<<<< HEAD
-  g_strfreev (tokens);
-  return ret;
-
-noname:
-  {
-    GST_ERROR_OBJECT (session, "Missing name for the new pipeline");
-    g_strfreev (tokens);
-    return GSTD_NULL_ARGUMENT;
-  }
-nodescription:
-  {
-    GST_ERROR_OBJECT (session, "Missing description for pipeline \"%s\"", name);
-    g_strfreev (tokens);
-    return GSTD_NULL_ARGUMENT;
-  }
-noobject:
-=======
 out:
->>>>>>> 477306da
   {
     if (tokens)
       g_strfreev (tokens);

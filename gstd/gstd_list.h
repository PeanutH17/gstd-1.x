/*
 * Gstreamer Daemon - Gst Launch under steroids
 * Copyright (C) 2015 RidgeRun Engineering <support@ridgerun.com>
 *
 * This file is part of Gstd.
 *
 * Gstd is free software: you can redistribute it and/or modify
 * it under the terms of the GNU Lesser General Public License as published by
 * the Free Software Foundation, either version 3 of the License, or
 * (at your option) any later version.
 *
 * Gstd is distributed in the hope that it will be useful,
 * but WITHOUT ANY WARRANTY; without even the implied warranty of
 * MERCHANTABILITY or FITNESS FOR A PARTICULAR PURPOSE.  See the
 * GNU Lesser General Public License for more details.
 *
 * You should have received a copy of the GNU Lesser General Public License
 * along with Gstd.  If not, see <http://www.gnu.org/licenses/>.
 */

#ifndef __GSTD_LIST_H__
#define __GSTD_LIST_H__

<<<<<<< HEAD
#include <glib-object.h>
=======
#include <glib.h>
#include "gstd_object.h"
#include "gstd_icreator.h"
>>>>>>> ee0b6ff7

G_BEGIN_DECLS

/*
 * Type declaration.
 */

#define GSTD_TYPE_LIST \
  (gstd_list_get_type())
#define GSTD_LIST(obj) \
  (G_TYPE_CHECK_INSTANCE_CAST((obj),GSTD_TYPE_LIST,GstdList))
#define GSTD_LIST_CLASS(klass) \
  (G_TYPE_CHECK_CLASS_CAST((klass),GSTD_TYPE_LIST,GstdListClass))
#define GSTD_IS_LIST(obj) \
  (G_TYPE_CHECK_INSTANCE_TYPE((obj),GSTD_TYPE_LIST))
#define GSTD_IS_LIST_CLASS(klass) \
  (G_TYPE_CHECK_CLASS_TYPE((klass),GSTD_TYPE_LIST))
#define GSTD_LIST_GET_CLASS(obj) \
  (G_TYPE_INSTANCE_GET_CLASS ((obj), GSTD_TYPE_LIST, GstdListClass))

typedef struct _GstdList GstdList;
typedef struct _GstdListClass GstdListClass;

/**
 * GstdList:
 * A wrapper for the conventional list
 */
struct _GstdList
{
  GstdObject parent;

  guint count;

  GType node_type;

  GParamFlags flags;

  GList *list;
};

struct _GstdListClass
{
  GstdObjectClass parent_class;
};

GType gstd_list_get_type();

void gstd_list_set_creator (GstdList *self, GstdICreator *creator);

G_END_DECLS

#endif // __GSTD_LIST_H__<|MERGE_RESOLUTION|>--- conflicted
+++ resolved
@@ -21,13 +21,9 @@
 #ifndef __GSTD_LIST_H__
 #define __GSTD_LIST_H__
 
-<<<<<<< HEAD
 #include <glib-object.h>
-=======
-#include <glib.h>
+
 #include "gstd_object.h"
-#include "gstd_icreator.h"
->>>>>>> ee0b6ff7
 
 G_BEGIN_DECLS
 

/*
 * Gstreamer Daemon - Gst Launch under steroids
 * Copyright (C) 2015 RidgeRun Engineering <support@ridgerun.com>
 *
 * This file is part of Gstd.
 *
 * Gstd is free software: you can redistribute it and/or modify
 * it under the terms of the GNU Lesser General Public License as published by
 * the Free Software Foundation, either version 3 of the License, or
 * (at your option) any later version.
 *
 * Gstd is distributed in the hope that it will be useful,
 * but WITHOUT ANY WARRANTY; without even the implied warranty of
 * MERCHANTABILITY or FITNESS FOR A PARTICULAR PURPOSE.  See the
 * GNU Lesser General Public License for more details.
 *
 * You should have received a copy of the GNU Lesser General Public License
 * along with Gstd.  If not, see <http://www.gnu.org/licenses/>.
 */

#ifdef HAVE_CONFIG_H
#include "config.h"
#endif

#include <sys/types.h>
#include <unistd.h>
#include <string.h>
#include <stdio.h>
#include <gst/gst.h>
#include <glib.h>
#include <glib/gprintf.h>
#include <math.h>

#include "gstd_debug.h"
#include "gstd_session.h"

#include "gstd_pipeline_creator.h"
#include "gstd_pipeline_deleter.h"

/* Gstd Session debugging category */
GST_DEBUG_CATEGORY_STATIC(gstd_session_debug);
#define GST_CAT_DEFAULT gstd_session_debug

#define GSTD_DEBUG_DEFAULT_LEVEL GST_LEVEL_INFO

GMutex singletonMutex;

enum {
  PROP_PIPELINES = 1,
  PROP_PID,
  PROP_DEBUG,
  N_PROPERTIES // NOT A PROPERTY
};

#define GSTD_SESSION_DEFAULT_PIPELINES NULL

<<<<<<< HEAD
struct _GstdSession
{
  GstdObject parent;
  
  /**
   * The list of GstdPipelines created by the user
   */
  GstdList *pipelines;

  guint16 port;
  GPid pid;
  GstdDebug *debug;
  GSocketService *service;
};

struct _GstdSessionClass
{
  GstdObjectClass parent_class;
};

=======
>>>>>>> 80016191
G_DEFINE_TYPE (GstdSession, gstd_session, GSTD_TYPE_OBJECT)

/* VTable */
static void
gstd_session_set_property (GObject *, guint, const GValue *, GParamSpec *);
static void
gstd_session_get_property (GObject *, guint, GValue *, GParamSpec *);
static void
gstd_session_dispose (GObject *);
static void
gstd_session_constructed (GObject *);
static GObject* 
gstd_session_constructor(GType, guint, GObjectConstructParam *); 


static GObject*
gstd_session_constructor(GType type, guint n_construct_params,
            GObjectConstructParam *construct_params)
{
  static GObject *the_session = NULL;
  g_mutex_lock(&singletonMutex);
  GObject* object = NULL;
  if (the_session == NULL)
  {
    object = G_OBJECT_CLASS(gstd_session_parent_class)->constructor(type, n_construct_params, construct_params);
    the_session = object;
  }
  g_mutex_unlock(&singletonMutex);
  object = g_object_ref (G_OBJECT (the_session));
  return object;
}

static void
gstd_session_class_init (GstdSessionClass *klass)
{
  GObjectClass *object_class = G_OBJECT_CLASS (klass);
  GParamSpec *properties[N_PROPERTIES] = { NULL, };

  object_class->set_property = gstd_session_set_property;
  object_class->get_property = gstd_session_get_property;
  object_class->dispose = gstd_session_dispose;
  object_class->constructor = gstd_session_constructor;
  object_class->constructed = gstd_session_constructed;

  properties[PROP_PIPELINES] =
    g_param_spec_object ("pipelines",
			 "Pipelines",
			 "The pipelines created by the user",
			 GSTD_TYPE_LIST,
			 G_PARAM_READWRITE |
			 G_PARAM_STATIC_STRINGS |
			 GSTD_PARAM_CREATE |
			 GSTD_PARAM_READ |
			 GSTD_PARAM_DELETE);

<<<<<<< HEAD
  properties[PROP_PORT] =
    g_param_spec_uint ("port",
		       "Port",
		       "The port to start listening to",
		       0,
		       G_MAXINT,
		       GSTD_TCP_DEFAULT_PORT,
		       G_PARAM_READWRITE |
		       G_PARAM_CONSTRUCT_ONLY |
		       G_PARAM_STATIC_STRINGS |
		       GSTD_PARAM_READ);

  properties[PROP_PID] =
=======
    properties[PROP_PID] =
>>>>>>> 80016191
    g_param_spec_int ("pid",
		       "PID",
		       "The session process identifier",
		       G_MININT,
		       G_MAXINT,
		       -1,
		       G_PARAM_READABLE |
		       G_PARAM_STATIC_STRINGS);

  properties[PROP_DEBUG] =
    g_param_spec_object ("debug",
		       "Debug",
		       "The debug object containing debug information",
           GSTD_TYPE_DEBUG,
		       G_PARAM_READWRITE |
		       G_PARAM_STATIC_STRINGS);

  g_object_class_install_properties (object_class,
                                     N_PROPERTIES,
                                     properties);
  
  /* Initialize debug category with nice colors */
  guint debug_color = GST_DEBUG_FG_BLACK | GST_DEBUG_BOLD | GST_DEBUG_BG_WHITE;
  GST_DEBUG_CATEGORY_INIT (gstd_session_debug, "gstdsession", debug_color,
			   "Gstd Session category");
}

static void
gstd_session_init (GstdSession *self)
{
  GST_INFO_OBJECT(self, "Initializing gstd session");

  self->pipelines = GSTD_LIST(g_object_new(GSTD_TYPE_LIST, "name", "pipelines",
					   "node-type", GSTD_TYPE_PIPELINE, "flags",
					   GSTD_PARAM_CREATE | GSTD_PARAM_READ |
					   GSTD_PARAM_UPDATE | GSTD_PARAM_DELETE, NULL));

  self->debug = GSTD_DEBUG(g_object_new(GSTD_TYPE_DEBUG, "name", "Debug",NULL));

  gstd_list_set_creator(self->pipelines,
      g_object_new (GSTD_TYPE_PIPELINE_CREATOR,NULL));

<<<<<<< HEAD
  gstd_list_set_deleter(self->pipelines,
      g_object_new (GSTD_TYPE_PIPELINE_DELETER,NULL));

  self->port = GSTD_TCP_DEFAULT_PORT;
  self->service = NULL;
=======
    self->pid = -1;
>>>>>>> 80016191
}

static void
gstd_session_get_property (GObject        *object,
			guint           property_id,
			GValue         *value,
			GParamSpec     *pspec)
{
  GstdSession *self = GSTD_SESSION(object);

  gstd_object_set_code (GSTD_OBJECT(self), GSTD_EOK);
  
  switch (property_id) {
  case PROP_PIPELINES:
    GST_DEBUG_OBJECT(self, "Returning pipeline list %p", self->pipelines);
    g_value_set_object (value, self->pipelines);
    break;
  case PROP_PID:
    GST_DEBUG_OBJECT(self, "Returning pid %d", self->pid);
    g_value_set_int (value, self->pid);
    break;
  case PROP_DEBUG:
    GST_DEBUG_OBJECT(self, "Returning debug object %p", self->debug);
    g_value_set_object (value, self->debug);
    break;    

  default:
    /* We don't have any other property... */
    G_OBJECT_WARN_INVALID_PROPERTY_ID (object, property_id, pspec);
    gstd_object_set_code (GSTD_OBJECT(self), GSTD_NO_RESOURCE);
    break;
  }
}

static void
gstd_session_set_property (GObject      *object,
		   guint         property_id,
		   const GValue *value,
		   GParamSpec   *pspec)
{
  GstdSession *self = GSTD_SESSION(object);

  gstd_object_set_code (GSTD_OBJECT(self), GSTD_EOK);
  
  switch (property_id) {
  case PROP_PIPELINES:
    self->pipelines = g_value_get_object (value);
    GST_INFO_OBJECT(self, "Changed pipeline list to %p", self->pipelines);
    break;
  case PROP_PID:
    GST_DEBUG_OBJECT(self, "Changing pid to %u", self->pid);
    self->pid = g_value_get_uint (value);
    break;
  case PROP_DEBUG:
    self->debug = g_value_get_object(value);
    GST_DEBUG_OBJECT(self, "Changing debug object to %p", self->debug);
    break;
    
  default:
    /* We don't have any other property... */
    G_OBJECT_WARN_INVALID_PROPERTY_ID (object, property_id, pspec);
    gstd_object_set_code (GSTD_OBJECT(self), GSTD_NO_RESOURCE);
    break;
  }
}

static void
gstd_session_dispose (GObject *object)
{
  GstdSession *self = GSTD_SESSION(object);
  
  GST_INFO_OBJECT(object, "Deinitializing gstd session");

  if (self->pipelines) {
    g_object_unref (self->pipelines);
    self->pipelines = NULL;
  }

  G_OBJECT_CLASS(gstd_session_parent_class)->dispose(object);
}

static void session_init_pid(GstdSession *self)
{
  self->pid = (GPid) getpid();
}

static void session_init_name(GstdSession *self)
{
  gssize length = (self->pid == 0) ? 1 : (gssize) floor(log10((double)self->pid)) + 1;
  gchar* buf = g_malloc (length);
  g_sprintf(buf, "%d", self->pid);
  self->parent.name = g_strjoin(NULL, "Session ", buf, NULL);
  g_free(buf);
}

static void
gstd_session_constructed (GObject *object)
{
  GstdSession *self = GSTD_SESSION(object);
  session_init_pid(self);
  if (self->parent.name == NULL){
    session_init_name(self);
  }
}


GstdSession *
gstd_session_new (const gchar *name)
{
  return GSTD_SESSION(g_object_new (GSTD_TYPE_SESSION, "name", name,  NULL));
}

GstdReturnCode
gstd_pipeline_create (GstdSession *gstd, const gchar *name, const gchar *description)
{
  GstdObject *list;
  GstdReturnCode ret;

  g_return_val_if_fail (GSTD_IS_SESSION(gstd), GSTD_NULL_ARGUMENT);
  g_return_val_if_fail (name, GSTD_NULL_ARGUMENT);
  g_return_val_if_fail (description, GSTD_NULL_ARGUMENT);

  gstd_object_read (GSTD_OBJECT(gstd), "pipelines", &list, NULL);
  ret =  gstd_object_create (list, name, description);
  g_object_unref (list);
  
  return ret;
}

GstdReturnCode
gstd_pipeline_destroy (GstdSession *gstd, const gchar *name)
{
  GstdObject *list;
  GstdReturnCode ret;

  g_return_val_if_fail (GSTD_IS_SESSION(gstd), GSTD_NULL_ARGUMENT);
  g_return_val_if_fail (name, GSTD_NULL_ARGUMENT);

  gstd_object_read (GSTD_OBJECT(gstd), "pipelines", &list, NULL);
  ret = gstd_object_delete (list, name);
  g_object_unref(list);

  return ret;
}

GstdReturnCode
gstd_pipeline_set_state (GstdSession *gstd, const gchar *pipe, const GstdPipelineState state)
{
  GstdObject *pipeline;
  gchar *uri;
  GstdReturnCode ret;

  g_return_val_if_fail (GSTD_IS_SESSION(gstd), GSTD_NULL_ARGUMENT);
  g_return_val_if_fail (pipe, GSTD_NULL_ARGUMENT);

  uri = g_strdup_printf ("/pipelines/%s/", pipe);
  ret = gstd_get_by_uri (gstd, uri, &pipeline);
  if (ret)
    goto noelement;
  
  ret = gstd_object_update (pipeline, "state", state, NULL);
  
  g_object_unref(pipeline);
  g_free (uri);

  return ret;
  
 noelement:
  {
    return ret;
  }
}

GstdReturnCode
gstd_pipeline_get_state (GstdSession *gstd, const gchar *pipe, GstdPipelineState *state)
{
  GstdObject *pipeline;
  gchar *uri;
  GstdReturnCode ret;

  g_return_val_if_fail (GSTD_IS_SESSION(gstd), GSTD_NULL_ARGUMENT);
  g_return_val_if_fail (pipe, GSTD_NULL_ARGUMENT);

  uri = g_strdup_printf ("/pipelines/%s/", pipe);
  ret = gstd_get_by_uri (gstd, uri, &pipeline);
  if (ret)
    goto noelement;
  
  ret = gstd_object_read (pipeline, "state", state, NULL);
  
  g_object_unref(pipeline);
  g_free (uri);

  return ret;
  
 noelement:
  {
    return ret;
  }
}

GstdReturnCode
gstd_pipeline_play (GstdSession *gstd, const gchar *pipe)
{
  return gstd_pipeline_set_state (gstd, pipe, GSTD_PIPELINE_PLAYING);
}

GstdReturnCode
gstd_pipeline_null (GstdSession *gstd, const gchar *pipe)
{
  return gstd_pipeline_set_state (gstd, pipe, GSTD_PIPELINE_NULL);
}

GstdReturnCode
gstd_pipeline_pause (GstdSession *gstd, const gchar *pipe)
{
  return gstd_pipeline_set_state (gstd, pipe, GSTD_PIPELINE_PAUSED);
}

typedef GstdReturnCode eaccess (GstdObject *, const gchar *, ...);
GstdReturnCode
gstd_element_generic (GstdSession *gstd, const gchar *pipe, const gchar *name,
		      const gchar *property, gpointer value, eaccess func)
{
  GstdObject *element;
  gchar *uri;
  GstdReturnCode ret;

  g_return_val_if_fail (GSTD_IS_SESSION(gstd), GSTD_NULL_ARGUMENT);
  g_return_val_if_fail (pipe, GSTD_NULL_ARGUMENT);
  g_return_val_if_fail (name, GSTD_NULL_ARGUMENT);
  g_return_val_if_fail (property, GSTD_NULL_ARGUMENT);
  g_return_val_if_fail (value, GSTD_NULL_ARGUMENT);

  element = NULL;
  uri =  g_strdup_printf ("/pipelines/%s/elements/%s/", pipe, name);
  ret = gstd_get_by_uri (gstd, uri, &element);
  g_free (uri);
  if (ret)
    goto baduri;

  ret = func (element, property, value, NULL);
  g_object_unref(element);

  return ret;

 baduri:
  {
    if (element)
      g_object_unref (element);
    return ret;
  }
}

GstdReturnCode
gstd_element_set (GstdSession *gstd, const gchar *pipe, const gchar *name,
		  const gchar *property, gpointer value)
{
  return gstd_element_generic (gstd, pipe, name, property,
			       value, gstd_object_update);
}

GstdReturnCode
gstd_element_get (GstdSession *gstd, const gchar *pipe, const gchar *name,
		  const gchar *property, gpointer value)
{
  return gstd_element_generic (gstd, pipe, name, property,
			       value, gstd_object_read);
}

GstdReturnCode
gstd_get_by_uri (GstdSession *gstd, const gchar *uri, GstdObject **node)
{
  GstdObject *parent, *child;
  gchar **nodes;
  gchar **it;
  GstdReturnCode ret;
  
  g_return_val_if_fail(GSTD_IS_SESSION(gstd), GSTD_NULL_ARGUMENT);
  g_return_val_if_fail(uri, GSTD_NULL_ARGUMENT);

  nodes = g_strsplit_set (uri, "/", -1);

  if (!nodes)
    goto badcommand;

  it = nodes;
  parent = g_object_ref(GSTD_OBJECT(gstd));
  
  while (*it) {
    // Empty slash, try no normalize
    if ('\0' == *it[0]) {
      ++it;
      continue;
    }
    
    ret = gstd_object_read (parent, *it, &child, NULL);
    g_object_unref (parent);

    if (ret)
      goto nonode;

    parent = child;
    ++it;
  }

  *node = parent;
  return GSTD_EOK;
  
 badcommand:
  {
    GST_ERROR_OBJECT(gstd, "Invalid command");
    return GSTD_BAD_COMMAND;
  }
 nonode:
  {
    GST_ERROR_OBJECT(gstd, "Invalid node %s", *it);
    return GSTD_BAD_COMMAND;
  }
}

<|MERGE_RESOLUTION|>--- conflicted
+++ resolved
@@ -33,7 +33,8 @@
 
 #include "gstd_debug.h"
 #include "gstd_session.h"
-
+#include "gstd_list.h"
+#include "gstd_tcp.h"
 #include "gstd_pipeline_creator.h"
 #include "gstd_pipeline_deleter.h"
 
@@ -47,6 +48,7 @@
 
 enum {
   PROP_PIPELINES = 1,
+  PROP_PORT,
   PROP_PID,
   PROP_DEBUG,
   N_PROPERTIES // NOT A PROPERTY
@@ -54,7 +56,6 @@
 
 #define GSTD_SESSION_DEFAULT_PIPELINES NULL
 
-<<<<<<< HEAD
 struct _GstdSession
 {
   GstdObject parent;
@@ -75,8 +76,6 @@
   GstdObjectClass parent_class;
 };
 
-=======
->>>>>>> 80016191
 G_DEFINE_TYPE (GstdSession, gstd_session, GSTD_TYPE_OBJECT)
 
 /* VTable */
@@ -120,6 +119,7 @@
   object_class->dispose = gstd_session_dispose;
   object_class->constructor = gstd_session_constructor;
   object_class->constructed = gstd_session_constructed;
+  
 
   properties[PROP_PIPELINES] =
     g_param_spec_object ("pipelines",
@@ -132,7 +132,6 @@
 			 GSTD_PARAM_READ |
 			 GSTD_PARAM_DELETE);
 
-<<<<<<< HEAD
   properties[PROP_PORT] =
     g_param_spec_uint ("port",
 		       "Port",
@@ -145,10 +144,7 @@
 		       G_PARAM_STATIC_STRINGS |
 		       GSTD_PARAM_READ);
 
-  properties[PROP_PID] =
-=======
     properties[PROP_PID] =
->>>>>>> 80016191
     g_param_spec_int ("pid",
 		       "PID",
 		       "The session process identifier",
@@ -179,27 +175,24 @@
 static void
 gstd_session_init (GstdSession *self)
 {
-  GST_INFO_OBJECT(self, "Initializing gstd session");
-
-  self->pipelines = GSTD_LIST(g_object_new(GSTD_TYPE_LIST, "name", "pipelines",
-					   "node-type", GSTD_TYPE_PIPELINE, "flags",
-					   GSTD_PARAM_CREATE | GSTD_PARAM_READ |
-					   GSTD_PARAM_UPDATE | GSTD_PARAM_DELETE, NULL));
-
-  self->debug = GSTD_DEBUG(g_object_new(GSTD_TYPE_DEBUG, "name", "Debug",NULL));
-
-  gstd_list_set_creator(self->pipelines,
-      g_object_new (GSTD_TYPE_PIPELINE_CREATOR,NULL));
-
-<<<<<<< HEAD
-  gstd_list_set_deleter(self->pipelines,
-      g_object_new (GSTD_TYPE_PIPELINE_DELETER,NULL));
-
-  self->port = GSTD_TCP_DEFAULT_PORT;
-  self->service = NULL;
-=======
+    GST_INFO_OBJECT(self, "Initializing gstd session");
+
+    self->pipelines = GSTD_LIST(g_object_new(GSTD_TYPE_LIST, "name", "pipelines",
+              "node-type", GSTD_TYPE_PIPELINE, "flags",
+              GSTD_PARAM_CREATE | GSTD_PARAM_READ |
+              GSTD_PARAM_UPDATE | GSTD_PARAM_DELETE, NULL));
+
+    self->debug = GSTD_DEBUG(g_object_new(GSTD_TYPE_DEBUG, "name", "Debug",NULL));
+
+    gstd_list_set_creator(self->pipelines,
+        g_object_new (GSTD_TYPE_PIPELINE_CREATOR,NULL));
+
+    gstd_list_set_deleter(self->pipelines,
+        g_object_new (GSTD_TYPE_PIPELINE_DELETER,NULL));
+
+    self->port = GSTD_TCP_DEFAULT_PORT;
+    self->service = NULL;
     self->pid = -1;
->>>>>>> 80016191
 }
 
 static void
@@ -217,45 +210,13 @@
     GST_DEBUG_OBJECT(self, "Returning pipeline list %p", self->pipelines);
     g_value_set_object (value, self->pipelines);
     break;
+  case PROP_PORT:
+    GST_DEBUG_OBJECT(self, "Returning post %u", self->port);
+    g_value_set_uint (value, self->port);
+    break;
   case PROP_PID:
     GST_DEBUG_OBJECT(self, "Returning pid %d", self->pid);
     g_value_set_int (value, self->pid);
-    break;
-  case PROP_DEBUG:
-    GST_DEBUG_OBJECT(self, "Returning debug object %p", self->debug);
-    g_value_set_object (value, self->debug);
-    break;    
-
-  default:
-    /* We don't have any other property... */
-    G_OBJECT_WARN_INVALID_PROPERTY_ID (object, property_id, pspec);
-    gstd_object_set_code (GSTD_OBJECT(self), GSTD_NO_RESOURCE);
-    break;
-  }
-}
-
-static void
-gstd_session_set_property (GObject      *object,
-		   guint         property_id,
-		   const GValue *value,
-		   GParamSpec   *pspec)
-{
-  GstdSession *self = GSTD_SESSION(object);
-
-  gstd_object_set_code (GSTD_OBJECT(self), GSTD_EOK);
-  
-  switch (property_id) {
-  case PROP_PIPELINES:
-    self->pipelines = g_value_get_object (value);
-    GST_INFO_OBJECT(self, "Changed pipeline list to %p", self->pipelines);
-    break;
-  case PROP_PID:
-    GST_DEBUG_OBJECT(self, "Changing pid to %u", self->pid);
-    self->pid = g_value_get_uint (value);
-    break;
-  case PROP_DEBUG:
-    self->debug = g_value_get_object(value);
-    GST_DEBUG_OBJECT(self, "Changing debug object to %p", self->debug);
     break;
     
   default:
@@ -267,6 +228,38 @@
 }
 
 static void
+gstd_session_set_property (GObject      *object,
+		   guint         property_id,
+		   const GValue *value,
+		   GParamSpec   *pspec)
+{
+  GstdSession *self = GSTD_SESSION(object);
+
+  gstd_object_set_code (GSTD_OBJECT(self), GSTD_EOK);
+  
+  switch (property_id) {
+  case PROP_PIPELINES:
+    self->pipelines = g_value_get_object (value);
+    GST_INFO_OBJECT(self, "Changed pipeline list to %p", self->pipelines);
+    break;
+  case PROP_PORT:
+    GST_DEBUG_OBJECT(self, "Changing port to %u", self->port);
+    self->port = g_value_get_uint (value);
+    break;
+  case PROP_PID:
+    GST_DEBUG_OBJECT(self, "Changing pid to %u", self->pid);
+    self->pid = g_value_get_uint (value);
+    break;
+    
+  default:
+    /* We don't have any other property... */
+    G_OBJECT_WARN_INVALID_PROPERTY_ID (object, property_id, pspec);
+    gstd_object_set_code (GSTD_OBJECT(self), GSTD_NO_RESOURCE);
+    break;
+  }
+}
+
+static void
 gstd_session_dispose (GObject *object)
 {
   GstdSession *self = GSTD_SESSION(object);
@@ -278,6 +271,11 @@
     self->pipelines = NULL;
   }
 
+  if (self->service) {
+    gstd_tcp_stop (self, &self->service);
+    self->service = NULL;
+  }
+  
   G_OBJECT_CLASS(gstd_session_parent_class)->dispose(object);
 }
 
@@ -288,7 +286,7 @@
 
 static void session_init_name(GstdSession *self)
 {
-  gssize length = (self->pid == 0) ? 1 : (gssize) floor(log10((double)self->pid)) + 1;
+  gsize length = (self->pid <= 0) ? 1 : (gsize) floor(log10((double)self->pid)) + 1;
   gchar* buf = g_malloc (length);
   g_sprintf(buf, "%d", self->pid);
   self->parent.name = g_strjoin(NULL, "Session ", buf, NULL);
@@ -303,13 +301,14 @@
   if (self->parent.name == NULL){
     session_init_name(self);
   }
+  gstd_tcp_start (self, &self->service, self->port);
 }
 
 
 GstdSession *
-gstd_session_new (const gchar *name)
-{
-  return GSTD_SESSION(g_object_new (GSTD_TYPE_SESSION, "name", name,  NULL));
+gstd_session_new (const gchar *name, const guint16 port)
+{
+  return GSTD_SESSION(g_object_new (GSTD_TYPE_SESSION, "name", name, "port", port, NULL));
 }
 
 GstdReturnCode

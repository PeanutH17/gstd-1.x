--- conflicted
+++ resolved
@@ -49,11 +49,8 @@
 enum {
   PROP_PIPELINES = 1,
   PROP_PORT,
-<<<<<<< HEAD
   PROP_PID,
-=======
   PROP_DEBUG,
->>>>>>> b773ad9b
   N_PROPERTIES // NOT A PROPERTY
 };
 
@@ -69,11 +66,8 @@
   GstdList *pipelines;
 
   guint16 port;
-<<<<<<< HEAD
   GPid pid;
-=======
   GstdDebug *debug;
->>>>>>> b773ad9b
   GSocketService *service;
 };
 
@@ -125,7 +119,6 @@
   object_class->dispose = gstd_session_dispose;
   object_class->constructor = gstd_session_constructor;
   object_class->constructed = gstd_session_constructed;
-  
 
   properties[PROP_PIPELINES] =
     g_param_spec_object ("pipelines",
@@ -150,8 +143,7 @@
 		       G_PARAM_STATIC_STRINGS |
 		       GSTD_PARAM_READ);
 
-<<<<<<< HEAD
-    properties[PROP_PID] =
+  properties[PROP_PID] =
     g_param_spec_int ("pid",
 		       "PID",
 		       "The session process identifier",
@@ -159,52 +151,46 @@
 		       G_MAXINT,
 		       -1,
 		       G_PARAM_READABLE |
-=======
+		       G_PARAM_STATIC_STRINGS);
+
   properties[PROP_DEBUG] =
     g_param_spec_object ("debug",
 		       "Debug",
 		       "The debug object containing debug information",
            GSTD_TYPE_DEBUG,
 		       G_PARAM_READWRITE |
->>>>>>> b773ad9b
 		       G_PARAM_STATIC_STRINGS);
 
   g_object_class_install_properties (object_class,
                                      N_PROPERTIES,
                                      properties);
-
+  
   /* Initialize debug category with nice colors */
   guint debug_color = GST_DEBUG_FG_BLACK | GST_DEBUG_BOLD | GST_DEBUG_BG_WHITE;
   GST_DEBUG_CATEGORY_INIT (gstd_session_debug, "gstdsession", debug_color,
-                           "Gstd Session category");
+			   "Gstd Session category");
 }
 
 static void
 gstd_session_init (GstdSession *self)
 {
-    GST_INFO_OBJECT(self, "Initializing gstd session");
-
-    self->pipelines = GSTD_LIST(g_object_new(GSTD_TYPE_LIST, "name", "pipelines",
-              "node-type", GSTD_TYPE_PIPELINE, "flags",
-              GSTD_PARAM_CREATE | GSTD_PARAM_READ |
-              GSTD_PARAM_UPDATE | GSTD_PARAM_DELETE, NULL));
-
-<<<<<<< HEAD
-    gstd_list_set_creator(self->pipelines,
-        g_object_new (GSTD_TYPE_PIPELINE_CREATOR,NULL));
-=======
+  GST_INFO_OBJECT(self, "Initializing gstd session");
+
+  self->pipelines = GSTD_LIST(g_object_new(GSTD_TYPE_LIST, "name", "pipelines",
+					   "node-type", GSTD_TYPE_PIPELINE, "flags",
+					   GSTD_PARAM_CREATE | GSTD_PARAM_READ |
+					   GSTD_PARAM_UPDATE | GSTD_PARAM_DELETE, NULL));
+
   self->debug = GSTD_DEBUG(g_object_new(GSTD_TYPE_DEBUG, "name", "Debug",NULL));
 
   gstd_list_set_creator(self->pipelines,
       g_object_new (GSTD_TYPE_PIPELINE_CREATOR,NULL));
->>>>>>> b773ad9b
-
-    gstd_list_set_deleter(self->pipelines,
-        g_object_new (GSTD_TYPE_PIPELINE_DELETER,NULL));
-
-    self->port = GSTD_TCP_DEFAULT_PORT;
-    self->service = NULL;
-    self->pid = -1;
+
+  gstd_list_set_deleter(self->pipelines,
+      g_object_new (GSTD_TYPE_PIPELINE_DELETER,NULL));
+
+  self->port = GSTD_TCP_DEFAULT_PORT;
+  self->service = NULL;
 }
 
 static void
@@ -226,17 +212,15 @@
     GST_DEBUG_OBJECT(self, "Returning post %u", self->port);
     g_value_set_uint (value, self->port);
     break;
-<<<<<<< HEAD
   case PROP_PID:
     GST_DEBUG_OBJECT(self, "Returning pid %d", self->pid);
     g_value_set_int (value, self->pid);
-=======
+    break;
   case PROP_DEBUG:
     GST_DEBUG_OBJECT(self, "Returning debug object %p", self->debug);
     g_value_set_object (value, self->debug);
->>>>>>> b773ad9b
-    break;
-    
+    break;    
+
   default:
     /* We don't have any other property... */
     G_OBJECT_WARN_INVALID_PROPERTY_ID (object, property_id, pspec);
